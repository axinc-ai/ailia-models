import cv2
import numpy as np
from scipy.special import expit


HAND_CONNECTIONS = [
    (0, 1), (1, 2), (2, 3), (3, 4),
    (5, 6), (6, 7), (7, 8),
    (9, 10), (10, 11), (11, 12),
    (13, 14), (14, 15), (15, 16),
    (17, 18), (18, 19), (19, 20),
    (0, 5), (5, 9), (9, 13), (13, 17), (0, 17)
]

num_coords = 18
x_scale = 256.0
y_scale = 256.0
h_scale = 256.0
w_scale = 256.0
min_score_thresh = 0.75
min_suppression_threshold = 0.3
num_keypoints = 7

# mediapipe/graphs/hand_tracking/subgraphs/hand_detection_cpu.pbtxt
kp1 = 0
kp2 = 2
theta0 = np.pi/2
dscale = 2.6
dy = -0.5

resolution = 256


def resize_pad(img):
    """ resize and pad images to be input to the detectors

    The face and palm detector networks take 256x256 and 128x128 images
    as input. As such the input image is padded and resized to fit the
    size while maintaing the aspect ratio.

    Returns:
        img1: 256x256
        img2: 128x128
        scale: scale factor between original image and 256x256 image
        pad: pixels of padding in the original image
    """

    size0 = img.shape
    if size0[0] >= size0[1]:
        h1 = 256
        w1 = 256 * size0[1] // size0[0]
        padh = 0
        padw = 256 - w1
        scale = size0[1] / w1
    else:
        h1 = 256 * size0[0] // size0[1]
        w1 = 256
        padh = 256 - h1
        padw = 0
        scale = size0[0] / h1
    padh1 = padh//2
    padh2 = padh//2 + padh % 2
    padw1 = padw//2
    padw2 = padw//2 + padw % 2
    img1 = cv2.resize(img, (w1, h1))
    img1 = np.pad(img1, ((padh1, padh2), (padw1, padw2), (0, 0)))
    pad = (int(padh1 * scale), int(padw1 * scale))
    img2 = cv2.resize(img1, (128, 128))
    return img1, img2, scale, pad


def decode_boxes(raw_boxes, anchors):
    """Converts the predictions into actual coordinates using
    the anchor boxes. Processes the entire batch at once.
    """
    boxes = np.zeros_like(raw_boxes)

    x_center = raw_boxes[..., 0] / x_scale * anchors[:, 2] + anchors[:, 0]
    y_center = raw_boxes[..., 1] / y_scale * anchors[:, 3] + anchors[:, 1]

    w = raw_boxes[..., 2] / w_scale * anchors[:, 2]
    h = raw_boxes[..., 3] / h_scale * anchors[:, 3]

    boxes[..., 0] = y_center - h / 2.  # ymin
    boxes[..., 1] = x_center - w / 2.  # xmin
    boxes[..., 2] = y_center + h / 2.  # ymax
    boxes[..., 3] = x_center + w / 2.  # xmax

    for k in range(num_keypoints):
        offset = 4 + k*2
        keypoint_x = raw_boxes[..., offset] / x_scale * anchors[:, 2] + anchors[:, 0]
        keypoint_y = raw_boxes[..., offset + 1] / y_scale * anchors[:, 3] + anchors[:, 1]
        boxes[..., offset] = keypoint_x
        boxes[..., offset + 1] = keypoint_y

    return boxes


def raw_output_to_detections(raw_box, raw_score, anchors):
    """The output of the neural network is an array of shape (b, 896, 18)
    containing the bounding box regressor predictions, as well as an array
    of shape (b, 896, 1) with the classification confidences.

    This function converts these two "raw" arrays into proper detections.
    Returns a list of (num_detections, 13) arrays, one for each image in
    the batch.

    This is based on the source code from:
    mediapipe/calculators/tflite/tflite_tensors_to_detections_calculator.cc
    mediapipe/calculators/tflite/tflite_tensors_to_detections_calculator.proto
    """
    detection_boxes = decode_boxes(raw_box, anchors)

    thresh = 100.0
    raw_score = raw_score.clip(-thresh, thresh)
    # instead of defining our own sigmoid function which yields a warning
    # expit = sigmoid
    detection_scores = expit(raw_score).squeeze(axis=-1)

    # Note: we stripped off the last dimension from the scores tensor
    # because there is only has one class. Now we can simply use a mask
    # to filter out the boxes with too low confidence.
    mask = detection_scores >= min_score_thresh

    # Because each image from the batch can have a different number of
    # detections, process them one at a time using a loop.
    output_detections = []
    for i in range(raw_box.shape[0]):
        boxes = detection_boxes[i, mask[i]]
        scores = np.expand_dims(detection_scores[i, mask[i]], axis=-1)
        output_detections.append(np.concatenate((boxes, scores), axis=-1))

    return output_detections


def intersect(box_a, box_b):
    """ We resize both tensors to [A,B,2] without new malloc:
    [A,2] -> [A,1,2] -> [A,B,2]
    [B,2] -> [1,B,2] -> [A,B,2]
    Then we compute the area of intersect between box_a and box_b.
    Args:
      box_a: (tensor) bounding boxes, Shape: [A,4].
      box_b: (tensor) bounding boxes, Shape: [B,4].
    Return:
      (tensor) intersection area, Shape: [A,B].
    """
    A = box_a.shape[0]
    B = box_b.shape[0]
    max_xy = np.minimum(
        np.repeat(np.expand_dims(box_a[:, 2:], axis=1), B, axis=1),
        np.repeat(np.expand_dims(box_b[:, 2:], axis=0), A, axis=0),
    )
    min_xy = np.maximum(
        np.repeat(np.expand_dims(box_a[:, :2], axis=1), B, axis=1),
        np.repeat(np.expand_dims(box_b[:, :2], axis=0), A, axis=0),
    )
    inter = np.clip((max_xy - min_xy), 0, None)
    return inter[:, :, 0] * inter[:, :, 1]


def jaccard(box_a, box_b):
    """Compute the jaccard overlap of two sets of boxes.  The jaccard overlap
    is simply the intersection over union of two boxes.  Here we operate on
    ground truth boxes and default boxes.
    E.g.:
        A ∩ B / A ∪ B = A ∩ B / (area(A) + area(B) - A ∩ B)
    Args:
        box_a: (tensor) Ground truth bounding boxes, Shape: [num_objects,4]
        box_b: (tensor) Prior boxes from priorbox layers, Shape: [num_priors,4]
    Return:
        jaccard overlap: (tensor) Shape: [box_a.size(0), box_b.size(0)]
    """
    inter = intersect(box_a, box_b)
    area_a = np.repeat(
        np.expand_dims(
            (box_a[:, 2]-box_a[:, 0]) * (box_a[:, 3]-box_a[:, 1]),
            axis=1
        ),
        inter.shape[1],
        axis=1
    )  # [A,B]
    area_b = np.repeat(
        np.expand_dims(
            (box_b[:, 2]-box_b[:, 0]) * (box_b[:, 3]-box_b[:, 1]),
            axis=0
        ),
        inter.shape[0],
        axis=0
    )  # [A,B]
    union = area_a + area_b - inter
    return inter / union  # [A,B]


def overlap_similarity(box, other_boxes):
    """Computes the IOU between a bounding box and set of other boxes."""
    return jaccard(np.expand_dims(box, axis=0), other_boxes).squeeze(0)


def weighted_non_max_suppression(detections):
    """The alternative NMS method as mentioned in the BlazeFace paper:

    "We replace the suppression algorithm with a blending strategy that
    estimates the regression parameters of a bounding box as a weighted
    mean between the overlapping predictions."

    The original MediaPipe code assigns the score of the most confident
    detection to the weighted detection, but we take the average score
    of the overlapping detections.

    The input detections should be a Tensor of shape (count, 17).

    Returns a list of PyTorch tensors, one for each detected face.

    This is based on the source code from:
    mediapipe/calculators/util/non_max_suppression_calculator.cc
    mediapipe/calculators/util/non_max_suppression_calculator.proto
    """
    if len(detections) == 0:
        return []

    output_detections = []

    # Sort the detections from highest to lowest score.
    # argsort() returns ascending order, therefore read the array from end
    remaining = np.argsort(detections[:, num_coords])[::-1]

    while len(remaining) > 0:
        detection = detections[remaining[0]]

        # Compute the overlap between the first box and the other
        # remaining boxes. (Note that the other_boxes also include
        # the first_box.)
        first_box = detection[:4]
        other_boxes = detections[remaining, :4]
        ious = overlap_similarity(first_box, other_boxes)

        # If two detections don't overlap enough, they are considered
        # to be from different faces.
        mask = ious > min_suppression_threshold
        overlapping = remaining[mask]
        remaining = remaining[~mask]

        # Take an average of the coordinates from the overlapping
        # detections, weighted by their confidence scores.
        weighted_detection = detection.copy()
        if len(overlapping) > 1:
            coordinates = detections[overlapping, :num_coords]
            scores = detections[overlapping, num_coords:num_coords+1]
            total_score = scores.sum()
            weighted = (coordinates * scores).sum(axis=0) / total_score
            weighted_detection[:num_coords] = weighted
            weighted_detection[num_coords] = total_score / len(overlapping)

        output_detections.append(weighted_detection)

    return output_detections


def denormalize_detections(detections, scale, pad):
    """ maps detection coordinates from [0,1] to image coordinates

    The face and palm detector networks take 256x256 and 128x128 images
    as input. As such the input image is padded and resized to fit the
    size while maintaing the aspect ratio. This function maps the
    normalized coordinates back to the original image coordinates.

    Inputs:
        detections: nxm tensor. n is the number of detections.
            m is 4+2*k where the first 4 valuse are the bounding
            box coordinates and k is the number of additional
            keypoints output by the detector.
        scale: scalar that was used to resize the image
        pad: padding in the x and y dimensions

    """
    detections[:, 0] = detections[:, 0] * scale * 256 - pad[0]
    detections[:, 1] = detections[:, 1] * scale * 256 - pad[1]
    detections[:, 2] = detections[:, 2] * scale * 256 - pad[0]
    detections[:, 3] = detections[:, 3] * scale * 256 - pad[1]

    detections[:, 4::2] = detections[:, 4::2] * scale * 256 - pad[1]
    detections[:, 5::2] = detections[:, 5::2] * scale * 256 - pad[0]
    return detections


def detector_postprocess(preds_ailia, anchor_path='anchors.npy'):
    """
    Process detection predictions from ailia and return filtered detections
    """
    raw_box = preds_ailia[0]  # (1, 896, 18)
    raw_score = preds_ailia[1]  # (1, 896, 1)

    anchors = np.load(anchor_path).astype("float32")

    # Postprocess the raw predictions:
    detections = raw_output_to_detections(raw_box, raw_score, anchors)

    # Non-maximum suppression to remove overlapping detections:
    filtered_detections = []
    for i in range(len(detections)):
        faces = weighted_non_max_suppression(detections[i])
        faces = np.stack(faces) if len(faces) > 0 else np.zeros((0, num_coords+1))
        filtered_detections.append(faces)

    return filtered_detections


def detection2roi(detection, detection2roi_method='box'):
    """ Convert detections from detector to an oriented bounding box.

    Adapted from:
    # mediapipe/modules/face_landmark/face_detection_front_detection_to_roi.pbtxt

    The center and size of the box is calculated from the center
    of the detected box. Rotation is calcualted from the vector
    between kp1 and kp2 relative to theta0. The box is scaled
    and shifted by dscale and dy.

    """
    if detection2roi_method == 'box':
        # compute box center and scale
        # use mediapipe/calculators/util/detections_to_rects_calculator.cc
        xc = (detection[:, 1] + detection[:, 3]) / 2
        yc = (detection[:, 0] + detection[:, 2]) / 2
        scale = (detection[:, 3] - detection[:, 1])  # assumes square boxes

    elif detection2roi_method == 'alignment':
        # compute box center and scale
        # use mediapipe/calculators/util/alignment_points_to_rects_calculator.cc
        xc = detection[:, 4+2*kp1]
        yc = detection[:, 4+2*kp1+1]
        x1 = detection[:, 4+2*kp2]
        y1 = detection[:, 4+2*kp2+1]
        scale = np.sqrt(((xc-x1)**2 + (yc-y1)**2)) * 2
    else:
        raise NotImplementedError(
            "detection2roi_method [%s] not supported" % detection2roi_method)

    yc += dy * scale
    scale *= dscale

    # compute box rotation
    x0 = detection[:, 4+2*kp1]
    y0 = detection[:, 4+2*kp1+1]
    x1 = detection[:, 4+2*kp2]
    y1 = detection[:, 4+2*kp2+1]
    theta = np.arctan2(y0-y1, x0-x1) - theta0
    return xc, yc, scale, theta


def extract_roi(frame, xc, yc, theta, scale):
    # take points on unit square and transform them according to the roi
    points = np.array([[-1, -1, 1, 1], [-1, 1, -1, 1]]).reshape(1, 2, 4)
    points = points * scale.reshape(-1, 1, 1)/2
    theta = theta.reshape(-1, 1, 1)
    R = np.concatenate((
        np.concatenate((np.cos(theta), -np.sin(theta)), 2),
        np.concatenate((np.sin(theta), np.cos(theta)), 2),
    ), 1)
    center = np.concatenate((xc.reshape(-1, 1, 1), yc.reshape(-1, 1, 1)), 1)
    points = R @ points + center

    # use the points to compute the affine transform that maps
    # these points back to the output square
    res = resolution
    points1 = np.array([[0, 0, res-1], [0, res-1, 0]], dtype='float32').T
    affines = []
    imgs = []
    for i in range(points.shape[0]):
        pts = points[i, :, :3].T.astype('float32')
        M = cv2.getAffineTransform(pts, points1)
        img = cv2.warpAffine(frame, M, (res, res))  # , borderValue=127.5)
        imgs.append(img)
        affine = cv2.invertAffineTransform(M).astype('float32')
        affines.append(affine)
    if imgs:
        imgs = np.moveaxis(np.stack(imgs), 3, 1).astype('float32') / 255.
        affines = np.stack(affines)
    else:
        imgs = np.zeros((0, 3, res, res))
        affines = np.zeros((0, 2, 3))

    return imgs, affines, points


def estimator_preprocess(src_img, detections, scale, pad):
    """
    Extract ROI given detections
    """
    pose_detections = denormalize_detections(detections, scale, pad)
    xc, yc, scale, theta = detection2roi(pose_detections)
    img, affine, box = extract_roi(src_img, xc, yc, theta, scale)

    return img, affine, box


<<<<<<< HEAD
def denormalize_landmarks(landmarks, affines):
    landmarks[:, :, :2] *= resolution
    for i in range(len(landmarks)):
        landmark, affine = landmarks[i], affines[i]
        landmark = (affine[:, :2] @ landmark[:, :2].T + affine[:, 2:]).T
        landmarks[i, :, :2] = landmark
    return landmarks
=======
def denormalize_landmarks(normalized_landmarks, affines):
    landmarks = normalized_landmarks.copy()
    landmarks[:,:,:2] *= resolution
    for i in range(len(landmarks)):
        landmark, affine = landmarks[i], affines[i]
        landmark = (affine[:,:2] @ landmark[:,:2].T + affine[:,2:]).T
        landmarks[i,:,:2] = landmark
    return landmarks

def normalize_radians(angle):
  return angle - 2 * np.pi * np.floor((angle - (-np.pi)) / (2 * np.pi))

def compute_rotation(landmarks):
    kWristJoint = 0
    kMiddleFingerPIPJoint = 6
    kIndexFingerPIPJoint = 4
    kRingFingerPIPJoint = 8
    kTargetAngle = np.pi * 0.5

    x0 = landmarks[kWristJoint, 0] * resolution
    y0 = landmarks[kWristJoint, 1] * resolution

    x1 = (landmarks[kIndexFingerPIPJoint, 0] + landmarks[kRingFingerPIPJoint, 0]) / 2
    y1 = (landmarks[kIndexFingerPIPJoint, 1] + landmarks[kRingFingerPIPJoint, 1]) / 2
    x1 = (x1 + landmarks[kMiddleFingerPIPJoint, 0]) / 2 * resolution
    y1 = (y1 + landmarks[kMiddleFingerPIPJoint, 1]) / 2 * resolution

    rotation = normalize_radians(kTargetAngle - np.arctan2(-(y1 - y0), x1 - x0))
    return rotation

def landmarks2roi(landmarks, affine):
    """
    Inputs:
        landmarks: normalized cropped hand image landmarks
        affine: Affine transform matrix to get original coordinates from
            cropped image coordinates
    
    Outputs:
        ROI x center, y center, scale (width = height), theta (rotation)
        in original image coordinates

    Reference: https://github.com/google/mediapipe/blob/master/mediapipe/modules/hand_landmark/hand_landmark_landmarks_to_roi.pbtxt
    """
    partial_landmarks_id = [0, 1, 2, 3, 5, 6, 9, 10, 13, 14, 17, 18]
    partial_landmarks = landmarks[partial_landmarks_id, :]

    rotation = compute_rotation(partial_landmarks)
    c, s = np.cos(rotation), np.sin(rotation)
    rot_mat = np.array([
        [ c, -s],
        [ s,  c]
    ])
    rev_rot_mat = np.array([
        [ c,  s],
        [-s,  c]
    ])

    # Find boundaries of landmarks.
    axis_min = np.min(partial_landmarks[:, :2], axis=0)
    axis_max = np.max(partial_landmarks[:, :2], axis=0)
    axis_aligned_center = (axis_min + axis_max) / 2

    # Find boundaries of rotated landmarks.
    translated = (partial_landmarks[:, :2] - axis_aligned_center[None]) * resolution
    projected = translated @ rev_rot_mat.T
    projected_min = np.min(projected, axis=0)
    projected_max = np.max(projected, axis=0)

    scale = [2, 2]
    shift = [0, -0.1]

    projected_center = (projected_min + projected_max) / 2
    projected_wh = projected_max - projected_min
    projected_center += projected_wh * shift

    long_side = np.max(projected_wh)
    projected_wh[:] = long_side
    projected_wh *= scale

    projected_min_x, projected_min_y = projected_center - projected_wh / 2
    projected_max_x, projected_max_y = projected_center + projected_wh / 2

    projected_corners = np.array([
        [projected_min_x, projected_min_y], # top left
        [projected_max_x, projected_min_y], # top right
        [projected_min_x, projected_max_y], # bottom left
        [projected_max_x, projected_max_y]  # bottom right
    ])

    # Corners in cropped hand image coordinates
    cropped_corners = (projected_corners @ rot_mat.T) + axis_aligned_center[None] * resolution

    # Compute ROI in original image coordinates
    corners = (affine[:,:2] @ cropped_corners.T + affine[:,2:]).T
    x_center, y_center = corners.mean(axis=0)
    scale_orig = np.linalg.norm(corners[1] - corners[0])
    theta = np.arctan2(corners[1, 1] - corners[0, 1], corners[1, 0] - corners[0, 0])

    return x_center, y_center, scale_orig, theta
>>>>>>> ddcce253
<|MERGE_RESOLUTION|>--- conflicted
+++ resolved
@@ -394,22 +394,13 @@
     return img, affine, box
 
 
-<<<<<<< HEAD
-def denormalize_landmarks(landmarks, affines):
-    landmarks[:, :, :2] *= resolution
-    for i in range(len(landmarks)):
-        landmark, affine = landmarks[i], affines[i]
-        landmark = (affine[:, :2] @ landmark[:, :2].T + affine[:, 2:]).T
-        landmarks[i, :, :2] = landmark
-    return landmarks
-=======
 def denormalize_landmarks(normalized_landmarks, affines):
     landmarks = normalized_landmarks.copy()
     landmarks[:,:,:2] *= resolution
     for i in range(len(landmarks)):
         landmark, affine = landmarks[i], affines[i]
-        landmark = (affine[:,:2] @ landmark[:,:2].T + affine[:,2:]).T
-        landmarks[i,:,:2] = landmark
+        landmark = (affine[:, :2] @ landmark[:, :2].T + affine[:, 2:]).T
+        landmarks[i, :, :2] = landmark
     return landmarks
 
 def normalize_radians(angle):
@@ -501,5 +492,4 @@
     scale_orig = np.linalg.norm(corners[1] - corners[0])
     theta = np.arctan2(corners[1, 1] - corners[0, 1], corners[1, 0] - corners[0, 0])
 
-    return x_center, y_center, scale_orig, theta
->>>>>>> ddcce253
+    return x_center, y_center, scale_orig, theta