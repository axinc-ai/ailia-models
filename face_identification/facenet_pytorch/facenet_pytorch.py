--- conflicted
+++ resolved
@@ -10,13 +10,8 @@
 
 # import local modules
 sys.path.append('../../util')
-<<<<<<< HEAD
-from utils import get_base_parser, update_parser # noqa: E402
+from arg_utils import get_base_parser, update_parser # noqa: E402
 from image_utils import imread
-=======
-from arg_utils import get_base_parser, update_parser # noqa: E402
-from image_utils import load_image
->>>>>>> 30e4957c
 from model_utils import check_and_download_models # noqa: E402
 from mtcnn_utils import MTCNN
 
@@ -107,14 +102,10 @@
 
 def main():
     # model files check and download
-<<<<<<< HEAD
     check_and_download_models(PNET_WEIGHT_PATH, PNET_MODEL_PATH, REMOTE_PATH)
     check_and_download_models(RNET_WEIGHT_PATH, RNET_MODEL_PATH, REMOTE_PATH)
     check_and_download_models(ONET_WEIGHT_PATH, ONET_MODEL_PATH, REMOTE_PATH)
     check_and_download_models(FACENET_WEIGHT_PATH, FACENET_MODEL_PATH, REMOTE_PATH)
-=======
-    check_and_download_models(WEIGHT_PATH, MODEL_PATH, REMOTE_PATH)
->>>>>>> 30e4957c
 
     # initialize
     pnet = ailia.Net(PNET_MODEL_PATH, PNET_WEIGHT_PATH, env_id=args.env_id)
