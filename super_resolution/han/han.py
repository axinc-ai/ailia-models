--- conflicted
+++ resolved
@@ -51,11 +51,6 @@
 else:
     WEIGHT_PATH = 'han_BIX2.onnx'
     MODEL_PATH = 'han_BIX2.onnx.prototxt'
-<<<<<<< HEAD
-
-=======
-REMOTE_PATH = 'https://storage.googleapis.com/ailia-models/han/'
->>>>>>> acc38b27
 """
 
 WEIGHT_PATH = 'han_BIX2.onnx'
