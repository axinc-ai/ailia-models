import cv2
import numpy as np
from scipy.special import expit


num_coords = 16
x_scale = 128.0
y_scale = 128.0
h_scale = 128.0
w_scale = 128.0
min_score_thresh = 0.75
min_suppression_threshold = 0.3
num_keypoints = 6

# mediapipe/modules/face_landmark/face_detection_front_detection_to_roi.pbtxt
kp1 = 1  # Left eye
kp2 = 0  # Right eye
theta0 = 0
dscale = 1.5
dy = 0.

resolution = 192

EYE_LEFT_CONTOUR = [
    249, 263, 362, 373, 374,
    380, 381, 382, 384, 385,
    386, 387, 388, 390, 398, 466
]
EYE_RIGHT_CONTOUR = [
    7, 33, 133, 144, 145,
    153, 154, 155, 157, 158,
    159, 160, 161, 163, 173, 246
]


def resize_pad(img):
    """ resize and pad images to be input to the detectors

    The face and palm detector networks take 256x256 and 128x128 images
    as input. As such the input image is padded and resized to fit the
    size while maintaing the aspect ratio.

    Returns:
        img1: 256x256
        img2: 128x128
        scale: scale factor between original image and 256x256 image
        pad: pixels of padding in the original image
    """

    size0 = img.shape
    if size0[0] >= size0[1]:
        h1 = 256
        w1 = 256 * size0[1] // size0[0]
        padh = 0
        padw = 256 - w1
        scale = size0[1] / w1
    else:
        h1 = 256 * size0[0] // size0[1]
        w1 = 256
        padh = 256 - h1
        padw = 0
        scale = size0[0] / h1
    padh1 = padh//2
    padh2 = padh//2 + padh % 2
    padw1 = padw//2
    padw2 = padw//2 + padw % 2
    img1 = cv2.resize(img, (w1, h1))
    img1 = np.pad(img1, ((padh1, padh2), (padw1, padw2), (0, 0)))
    pad = (int(padh1 * scale), int(padw1 * scale))
    img2 = cv2.resize(img1, (128, 128))
    return img1, img2, scale, pad


def decode_boxes(raw_boxes, anchors):
    """Converts the predictions into actual coordinates using
    the anchor boxes. Processes the entire batch at once.
    """
    boxes = np.zeros_like(raw_boxes)

    x_center = raw_boxes[..., 0] / x_scale * anchors[:, 2] + anchors[:, 0]
    y_center = raw_boxes[..., 1] / y_scale * anchors[:, 3] + anchors[:, 1]

    w = raw_boxes[..., 2] / w_scale * anchors[:, 2]
    h = raw_boxes[..., 3] / h_scale * anchors[:, 3]

    boxes[..., 0] = y_center - h / 2.  # ymin
    boxes[..., 1] = x_center - w / 2.  # xmin
    boxes[..., 2] = y_center + h / 2.  # ymax
    boxes[..., 3] = x_center + w / 2.  # xmax

    for k in range(num_keypoints):
        offset = 4 + k*2
        keypoint_x = raw_boxes[..., offset] / x_scale * anchors[:, 2] + anchors[:, 0]
        keypoint_y = raw_boxes[..., offset + 1] / y_scale * anchors[:, 3] + anchors[:, 1]
        boxes[..., offset] = keypoint_x
        boxes[..., offset + 1] = keypoint_y

    return boxes


def raw_output_to_detections(raw_box, raw_score, anchors):
    """The output of the neural network is an array of shape (b, 896, 16)
    containing the bounding box regressor predictions, as well as an array
    of shape (b, 896, 1) with the classification confidences.

    This function converts these two "raw" arrays into proper detections.
    Returns a list of (num_detections, 13) arrays, one for each image in
    the batch.

    This is based on the source code from:
    mediapipe/calculators/tflite/tflite_tensors_to_detections_calculator.cc
    mediapipe/calculators/tflite/tflite_tensors_to_detections_calculator.proto
    """
    detection_boxes = decode_boxes(raw_box, anchors)

    thresh = 100.0
    raw_score = raw_score.clip(-thresh, thresh)
    # (instead of defining our own sigmoid function which yields a warning)
    # expit = sigmoid
    detection_scores = expit(raw_score).squeeze(axis=-1)

    # Note: we stripped off the last dimension from the scores tensor
    # because there is only has one class. Now we can simply use a mask
    # to filter out the boxes with too low confidence.
    mask = detection_scores >= min_score_thresh

    # Because each image from the batch can have a different number of
    # detections, process them one at a time using a loop.
    output_detections = []
    for i in range(raw_box.shape[0]):
        boxes = detection_boxes[i, mask[i]]
        scores = np.expand_dims(detection_scores[i, mask[i]], axis=-1)
        output_detections.append(np.concatenate((boxes, scores), axis=-1))

    return output_detections


def intersect(box_a, box_b):
    """ We resize both tensors to [A,B,2] without new malloc:
    [A,2] -> [A,1,2] -> [A,B,2]
    [B,2] -> [1,B,2] -> [A,B,2]
    Then we compute the area of intersect between box_a and box_b.
    Args:
      box_a: (tensor) bounding boxes, Shape: [A,4].
      box_b: (tensor) bounding boxes, Shape: [B,4].
    Return:
      (tensor) intersection area, Shape: [A,B].
    """
    A = box_a.shape[0]
    B = box_b.shape[0]
    max_xy = np.minimum(
        np.repeat(np.expand_dims(box_a[:, 2:], axis=1), B, axis=1),
        np.repeat(np.expand_dims(box_b[:, 2:], axis=0), A, axis=0),

    )
    min_xy = np.maximum(
        np.repeat(np.expand_dims(box_a[:, :2], axis=1), B, axis=1),
        np.repeat(np.expand_dims(box_b[:, :2], axis=0), A, axis=0),

    )
    inter = np.clip((max_xy - min_xy), 0, None)
    return inter[:, :, 0] * inter[:, :, 1]


def jaccard(box_a, box_b):
    """Compute the jaccard overlap of two sets of boxes.  The jaccard overlap
    is simply the intersection over union of two boxes.  Here we operate on
    ground truth boxes and default boxes.
    E.g.:
        A ∩ B / A ∪ B = A ∩ B / (area(A) + area(B) - A ∩ B)
    Args:
        box_a: (tensor) Ground truth bounding boxes, Shape: [num_objects,4]
        box_b: (tensor) Prior boxes from priorbox layers, Shape: [num_priors,4]
    Return:
        jaccard overlap: (tensor) Shape: [box_a.size(0), box_b.size(0)]
    """
    inter = intersect(box_a, box_b)
    area_a = np.repeat(
        np.expand_dims(
            (box_a[:, 2]-box_a[:, 0]) * (box_a[:, 3]-box_a[:, 1]),
            axis=1,
        ),
        inter.shape[1],
        axis=1,
    )  # [A,B]
    area_b = np.repeat(
        np.expand_dims(
            (box_b[:, 2]-box_b[:, 0]) * (box_b[:, 3]-box_b[:, 1]),
            axis=0,
        ),
        inter.shape[0],
        axis=0,
    )  # [A,B]
    union = area_a + area_b - inter
    return inter / union  # [A,B]


def overlap_similarity(box, other_boxes):
    """Computes the IOU between a bounding box and set of other boxes."""
    return jaccard(np.expand_dims(box, axis=0), other_boxes).squeeze(0)


def weighted_non_max_suppression(detections):
    """The alternative NMS method as mentioned in the BlazeFace paper:

    "We replace the suppression algorithm with a blending strategy that
    estimates the regression parameters of a bounding box as a weighted
    mean between the overlapping predictions."

    The original MediaPipe code assigns the score of the most confident
    detection to the weighted detection, but we take the average score
    of the overlapping detections.

    The input detections should be a Tensor of shape (count, 17).

    Returns a list of PyTorch tensors, one for each detected face.

    This is based on the source code from:
    mediapipe/calculators/util/non_max_suppression_calculator.cc
    mediapipe/calculators/util/non_max_suppression_calculator.proto
    """
    if len(detections) == 0:
        return []

    output_detections = []

    # Sort the detections from highest to lowest score.
    # argsort() returns ascending order, therefore read the array from end
    remaining = np.argsort(detections[:, num_coords])[::-1]

    while len(remaining) > 0:
        detection = detections[remaining[0]]

        # Compute the overlap between the first box and the other
        # remaining boxes. (Note that the other_boxes also include
        # the first_box.)
        first_box = detection[:4]
        other_boxes = detections[remaining, :4]
        ious = overlap_similarity(first_box, other_boxes)

        # If two detections don't overlap enough, they are considered
        # to be from different faces.
        mask = ious > min_suppression_threshold
        overlapping = remaining[mask]
        remaining = remaining[~mask]

        # Take an average of the coordinates from the overlapping
        # detections, weighted by their confidence scores.
        weighted_detection = detection.copy()
        if len(overlapping) > 1:
            coordinates = detections[overlapping, :num_coords]
            scores = detections[overlapping, num_coords:num_coords+1]
            total_score = scores.sum()
            weighted = (coordinates * scores).sum(axis=0) / total_score
            weighted_detection[:num_coords] = weighted
            weighted_detection[num_coords] = total_score / len(overlapping)

        output_detections.append(weighted_detection)

    return output_detections


def denormalize_detections(detections, scale, pad):
    """ maps detection coordinates from [0,1] to image coordinates

    The face and palm detector networks take 256x256 and 128x128 images
    as input. As such the input image is padded and resized to fit the
    size while maintaing the aspect ratio. This function maps the
    normalized coordinates back to the original image coordinates.

    Inputs:
        detections: nxm tensor. n is the number of detections.
            m is 4+2*k where the first 4 valuse are the bounding
            box coordinates and k is the number of additional
            keypoints output by the detector.
        scale: scalar that was used to resize the image
        pad: padding in the x and y dimensions

    """
    detections[:, 0] = detections[:, 0] * scale * 256 - pad[0]
    detections[:, 1] = detections[:, 1] * scale * 256 - pad[1]
    detections[:, 2] = detections[:, 2] * scale * 256 - pad[0]
    detections[:, 3] = detections[:, 3] * scale * 256 - pad[1]

    detections[:, 4::2] = detections[:, 4::2] * scale * 256 - pad[1]
    detections[:, 5::2] = detections[:, 5::2] * scale * 256 - pad[0]
    return detections


def detector_postprocess(preds_ailia, anchor_path='anchors.npy'):
    """
    Process detection predictions from ailia and return filtered detections
    """
    raw_box = preds_ailia[0]  # (1, 896, 16)
    raw_score = preds_ailia[1]  # (1, 896, 1)

    anchors = np.load(anchor_path).astype("float32")

    # Postprocess the raw predictions:
    detections = raw_output_to_detections(raw_box, raw_score, anchors)

    # Non-maximum suppression to remove overlapping detections:
    filtered_detections = []
    for i in range(len(detections)):
        faces = weighted_non_max_suppression(detections[i])
        faces = np.stack(faces) if len(faces) > 0 else np.zeros((0, num_coords+1))
        filtered_detections.append(faces)

    return filtered_detections


def detection2roi(detection, detection2roi_method='box'):
    """ Convert detections from detector to an oriented bounding box.

    Adapted from:
    # mediapipe/modules/face_landmark/face_detection_front_detection_to_roi.pbtxt

    The center and size of the box is calculated from the center
    of the detected box. Rotation is calculated from the vector
    between kp1 and kp2 relative to theta0. The box is scaled
    and shifted by dscale and dy.

    """
    if detection2roi_method == 'box':
        # compute box center and scale
        # use mediapipe/calculators/util/detections_to_rects_calculator.cc
        xc = (detection[:, 1] + detection[:, 3]) / 2
        yc = (detection[:, 0] + detection[:, 2]) / 2
        scale = (detection[:, 3] - detection[:, 1])  # assumes square boxes

    elif detection2roi_method == 'alignment':
        # compute box center and scale
        # use mediapipe/calculators/util/alignment_points_to_rects_calculator.cc
        xc = detection[:, 4+2*kp1]
        yc = detection[:, 4+2*kp1+1]
        x1 = detection[:, 4+2*kp2]
        y1 = detection[:, 4+2*kp2+1]
        scale = np.sqrt(((xc-x1)**2 + (yc-y1)**2)) * 2
    else:
        raise NotImplementedError(
            "detection2roi_method [%s] not supported" % detection2roi_method
        )

    yc += dy * scale
    scale *= dscale

    # compute box rotation
    x0 = detection[:, 4+2*kp1]
    y0 = detection[:, 4+2*kp1+1]
    x1 = detection[:, 4+2*kp2]
    y1 = detection[:, 4+2*kp2+1]
    theta = np.arctan2(y0-y1, x0-x1) - theta0
    return xc, yc, scale, theta


def extract_roi(frame, xc, yc, theta, scale):
    # take points on unit square and transform them according to the roi
    points = np.array([[-1, -1, 1, 1], [-1, 1, -1, 1]]).reshape(1, 2, 4)
    points = points * scale.reshape(-1, 1, 1)/2
    theta = theta.reshape(-1, 1, 1)
    R = np.concatenate((
        np.concatenate((np.cos(theta), -np.sin(theta)), 2),
        np.concatenate((np.sin(theta), np.cos(theta)), 2),
    ), 1)
    center = np.concatenate((xc.reshape(-1, 1, 1), yc.reshape(-1, 1, 1)), 1)
    points = R @ points + center

    # use the points to compute the affine transform that maps
    # these points back to the output square
    res = resolution
    points1 = np.array([[0, 0, res-1], [0, res-1, 0]], dtype='float32').T
    affines = []
    imgs = []
    for i in range(points.shape[0]):
        pts = points[i, :, :3].T.astype('float32')
        M = cv2.getAffineTransform(pts, points1)
        img = cv2.warpAffine(frame, M, (res, res), borderValue=127.5)
        imgs.append(img)
        affine = cv2.invertAffineTransform(M).astype('float32')
        affines.append(affine)
    if imgs:
        imgs = np.moveaxis(np.stack(imgs), 3, 1).astype('float32') / 127.5 - 1.0
        affines = np.stack(affines)
    else:
        imgs = np.zeros((0, 3, res, res))
        affines = np.zeros((0, 2, 3))

    return imgs, affines, points


def estimator_preprocess(src_img, detections, scale, pad):
    """
    Extract ROI given detections
    """
    detections = denormalize_detections(detections[0], scale, pad)
    xc, yc, scale, theta = detection2roi(detections)
    img, affine, box = extract_roi(src_img, xc, yc, theta, scale)

    return img, affine, box


def denormalize_landmarks(landmarks, affines):
    landmarks = landmarks.reshape((landmarks.shape[0], -1, 3))
    landmarks[:, :, :2] *= resolution
    for i in range(len(landmarks)):
        landmark, affine = landmarks[i], affines[i]
        landmark = (affine[:, :2] @ landmark[:, :2].T + affine[:, 2:]).T
        landmarks[i, :, :2] = landmark
    return landmarks


def iris_preprocess(imgs, raw_landmarks):
    """
    Crop (and flip) eye region image.

    Inputs:
        imgs: 192x192 Face Mesh input images
        raw_landmarks: Face Mesh landmarks with shape (1, 1404) and scale [0, 192]
    Outputs:
        imgs_cropped: 64x64 cropped (and flipped for left eye) eye region images
        origins: upper left (upper right for left eye) corner coordinates of
                 the cropped images in the 192x192 images
    """
    landmarks = raw_landmarks.reshape((-1, 3))

    imgs_cropped = []
    origins = []
    for i in range(len(imgs)):
        eye_left_center = landmarks[EYE_LEFT_CONTOUR, :2].mean(axis=0)
        eye_right_center = landmarks[EYE_RIGHT_CONTOUR, :2].mean(axis=0)

        x_left, y_left = map(int, np.round(eye_left_center - 32))
        # Horizontal flip
        imgs_cropped.append(imgs[i, :, y_left:y_left+64, x_left+63:x_left-1:-1])
        origins.append((x_left+63, y_left))

        x_right, y_right = map(int, np.round(eye_right_center - 32))
<<<<<<< HEAD
        # Horizontal flip
        imgs_cropped.append(
            imgs[i, :, y_right:y_right+64, x_right+63:x_right-1:-1]
        )
        origins.append((x_right+63, y_right))
=======
        imgs_cropped.append(imgs[i, :, y_right:y_right+64, x_right:x_right+64])
        origins.append((x_right, y_right))
>>>>>>> 1e0c8cb0

    return np.stack(imgs_cropped), np.stack(origins)


def iris_postprocess(eyes, iris, origins, affines):
    """
    Convert local eye region image coordinates to original image coordinates.

    Inputs:
        eyes: raw eye landmarks output from MediaPipe Iris
        iris: raw iris landmarks output from MediaPipe Iris
        origins: upper left (upper right for left eye) corner coordinates of
                 the cropped images in the 192x192 images
        affines: affine transform that maps points in the 192x192 image back to
                 the original image
    Outputs:
        eyes, iris
    """
    eyes = eyes.copy().reshape((-1, 71, 3))
    iris = iris.copy().reshape((-1, 5, 3))

    # Horizontally flipped left eye processing
    eyes[::2, :, 0] = -eyes[::2, :, 0]
    iris[::2, :, 0] = -iris[::2, :, 0]

    eyes[:, :, :2] += origins[:, None]
    iris[:, :, :2] += origins[:, None]

    iris_landmarks = np.concatenate((eyes, iris), axis=1)
    iris_landmarks = iris_landmarks.reshape((eyes.shape[0] // 2, -1, 3))
    iris_landmarks = denormalize_landmarks(iris_landmarks / resolution, affines)

    iris_landmarks = iris_landmarks.reshape((-1, 2, 76, 3)).round().astype(int)
    eyes = iris_landmarks[:, :, :71]
    iris = iris_landmarks[:, :, 71:]

    return eyes, iris<|MERGE_RESOLUTION|>--- conflicted
+++ resolved
@@ -435,16 +435,8 @@
         origins.append((x_left+63, y_left))
 
         x_right, y_right = map(int, np.round(eye_right_center - 32))
-<<<<<<< HEAD
-        # Horizontal flip
-        imgs_cropped.append(
-            imgs[i, :, y_right:y_right+64, x_right+63:x_right-1:-1]
-        )
-        origins.append((x_right+63, y_right))
-=======
         imgs_cropped.append(imgs[i, :, y_right:y_right+64, x_right:x_right+64])
         origins.append((x_right, y_right))
->>>>>>> 1e0c8cb0
 
     return np.stack(imgs_cropped), np.stack(origins)
 
