# 2D and 3D Face alignment library build using pytorch

## Input

![Input](aflw-test.jpg)

(from https://github.com/1adrianb/face-alignment/tree/master/test/assets)

Ailia input shape : (1, 3, 256, 256)
Range : [0.0, 1.0]

## Output
<<<<<<< HEAD
![Output](output.png)  

=======
- output image  
![Output](output.png)  

- confidence map  
>>>>>>> cd00ade9
![confidence_map](output_confidence.png)

## Usage
Automatically downloads the onnx and prototxt files on the first run.
It is necessary to be connected to the Internet while downloading.

For the sample image,
``` bash
$ python3 face_alignment.py 
```

If you want to specify the input image, put the image path after the `--input` option.  
You can use `--savepath` option to change the name of the output file to save.  
Confidence map is saved with the output image file name prefixed with `_confidence`. 
- ex. output.png --> output_confidence.png
```bash
$ python3 face_alignment.py --input IMAGE_PATH --savepath SAVE_IMAGE_PATH
```

By adding the `--video` option, you can input the video.   
If you pass `0` as an argument to VIDEO_PATH, you can use the webcam input instead of the video file.
```bash
$ python3 face_alignment.py --video VIDEO_PATH
```

## Reference

[2D and 3D Face alignment library build using pytorch](https://github.com/1adrianb/face-alignment)

## Framework

Pytorch 1.2.0

## Model Format

ONNX opset = 10

## Netron

[face_alignment.onnx.prototxt](https://lutzroeder.github.io/netron/?url=https://storage.googleapis.com/ailia-models/face_alignment/face_alignment.onnx.prototxt)<|MERGE_RESOLUTION|>--- conflicted
+++ resolved
@@ -10,15 +10,10 @@
 Range : [0.0, 1.0]
 
 ## Output
-<<<<<<< HEAD
-![Output](output.png)  
-
-=======
 - output image  
 ![Output](output.png)  
 
 - confidence map  
->>>>>>> cd00ade9
 ![confidence_map](output_confidence.png)
 
 ## Usage
