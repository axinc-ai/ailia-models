--- conflicted
+++ resolved
@@ -94,7 +94,6 @@
             args.detection_width, args.detection_height
         )
 
-<<<<<<< HEAD
     # input image loop
     for image_path in args.input:
         # prepare input data
@@ -108,24 +107,11 @@
             logger.info('BENCHMARK mode')
             for i in range(5):
                 start = int(round(time.time() * 1000))
-                detector.compute(img, THRESHOLD, IOU)
+                detector.compute(img, args.threshold, args.iou)
                 end = int(round(time.time() * 1000))
                 logger.info(f'\tailia processing time {end - start} ms')
         else:
-            detector.compute(img, THRESHOLD, IOU)
-=======
-    # inference
-    print('Start inference...')
-    if args.benchmark:
-        print('BENCHMARK mode')
-        for i in range(5):
-            start = int(round(time.time() * 1000))
             detector.compute(img, args.threshold, args.iou)
-            end = int(round(time.time() * 1000))
-            print(f'\tailia processing time {end - start} ms')
-    else:
-        detector.compute(img, args.threshold, args.iou)
->>>>>>> 1e0c8cb0
 
         # plot result
         res_img = plot_results(detector, img, COCO_CATEGORY)
