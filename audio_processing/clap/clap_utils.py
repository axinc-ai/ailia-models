import numpy as np
import librosa
<<<<<<< HEAD
import ailia.audio
=======
from skimage.transform import resize
>>>>>>> a136f27f


def int16_to_float32(x):
    return (x / 32767.0).astype(np.float32)


def float32_to_int16(x):
    x = np.clip(x, a_min=-1., a_max=1.)
    return (x * 32767.).astype(np.int16)


def get_mel(audio_data, audio_cfg):
    """
    # mel shape: (n_mels, T)
    mel_torch = torchaudio.transforms.MelSpectrogram(
        sample_rate=audio_cfg['sample_rate'],
        n_fft=audio_cfg['window_size'],
        win_length=audio_cfg['window_size'],
        hop_length=audio_cfg['hop_size'],
        center=True,
        pad_mode="reflect",
        power=2.0,
        norm=None,
        onesided=True,
        n_mels=64,
        f_min=audio_cfg['fmin'],
        f_max=audio_cfg['fmax']
    )(audio_data)

    # we use log mel spectrogram as input
    mel_torch = torchaudio.transforms.AmplitudeToDB(top_db=None)(mel_torch)
    mel_torch = mel_torch.T # (T, n_mels)
    mel_torch = mel_torch.to('cpu').detach().numpy().copy()
    """

    # Align to librosa:
    mel_librosa = librosa.feature.melspectrogram(
        y=audio_data,
        sr=audio_cfg['sample_rate'],
        n_fft=audio_cfg['window_size'],
        hop_length=audio_cfg['hop_size'],
        win_length=audio_cfg['window_size'],
        center=True,
        pad_mode="reflect",
        power=2.0,
        n_mels=64,
        norm=None,
        htk=True,
        fmin=audio_cfg['fmin'],
        fmax=audio_cfg['fmax']
    )
    mel_librosa = librosa.amplitude_to_db(mel_librosa, top_db=None)
    mel_librosa = mel_librosa.transpose(1, 0)

    return mel_librosa

def get_mel_ailia(audio_data, audio_cfg):
    mel = ailia.audio.mel_spectrogram(
        audio_data,
        sample_rate=audio_cfg['sample_rate'],
        fft_n=audio_cfg['window_size'],
        hop_n=audio_cfg['hop_size'],
        win_n=audio_cfg['window_size'],
        win_type=1, # hann
        center_mode=1,
        power=2.0,
        fft_norm_type=None,
        f_min=audio_cfg['fmin'],
        f_max=audio_cfg['fmax'],
        mel_n=64,
        mel_norm=False,
        htk=True
    )

    def power_to_db(S, ref=1.0, amin=1e-10, top_db=80.0):
        S[(S >= 0) & (S < amin)] = amin
        S[(S < 0) & (S > -amin)] = -amin
        return 10 * np.log10(S / ref)
    
    mel_db = power_to_db(np.square(mel), top_db=None)
    mel_db = mel_db.transpose(1, 0)
    
    return mel_db


def get_audio_features(sample, audio_data, max_len, data_truncating, data_filling, audio_cfg, b_use_ailia=False):
    """
    Calculate and add audio features to sample.
    Sample: a dict containing all the data of current sample.
    audio_data: a tensor of shape (T) containing audio data.
    max_len: the maximum length of audio data.
    data_truncating: the method of truncating data.
    data_filling: the method of filling data.
    audio_cfg: a dict containing audio configuration. Comes from model_cfg['audio_cfg'].
    """
    mel_func = get_mel_ailia if b_use_ailia else get_mel
    if len(audio_data) > max_len:
        if data_truncating == "fusion":
            # fusion
            mel = mel_func(audio_data, audio_cfg)
            # split to three parts
            chunk_frames = max_len // audio_cfg['hop_size']+1  # the +1 related to how the spectrogram is computed
            total_frames = mel.shape[0]
            if chunk_frames == total_frames:
                # there is a corner case where the audio length is
                # larger than max_len but smaller than max_len+hop_size.
                # In this case, we just use the whole audio.
                mel_fusion = np.stack([mel, mel, mel, mel], axis=0)
                longer = [[False]]
            else:
                ranges = np.array_split(list(range(0, total_frames-chunk_frames+1)), 3)
                # print('total_frames-chunk_frames:', total_frames-chunk_frames,
                #       'len(audio_data):', len(audio_data),
                #       'chunk_frames:', chunk_frames,
                #       'total_frames:', total_frames)
                if len(ranges[1]) == 0:
                    # if the audio is too short, we just use the first chunk
                    ranges[1] = [0]
                if len(ranges[2]) == 0:
                    # if the audio is too short, we just use the first chunk
                    ranges[2] = [0]
                # randomly choose index for each part
                idx_front = np.random.choice(ranges[0])
                idx_middle = np.random.choice(ranges[1])
                idx_back = np.random.choice(ranges[2])
                # select mel
                mel_chunk_front = mel[idx_front:idx_front+chunk_frames, :]
                mel_chunk_middle = mel[idx_middle:idx_middle+chunk_frames, :]
                mel_chunk_back = mel[idx_back:idx_back+chunk_frames, :]

                # shrink the mel
                # Output may differ between torchvision.transforms.Resize and skimage.transform.resize.
                #mel_shrink_torch = torch.from_numpy(mel[None])
                #mel_shrink_torch = torchvision.transforms.Resize(size=[chunk_frames, 64])(mel_shrink_torch)[0]
                #mel_shrink_torch = mel_shrink_torch.to('cpu').detach().numpy().copy()
                mel_shrink_numpy = resize(mel, (chunk_frames, 64), preserve_range=True, anti_aliasing=True, mode='edge')
                # logging.info(f"mel_shrink.shape: {mel_shrink.shape}")

                # stack
                mel_fusion = np.stack([mel_chunk_front, mel_chunk_middle, mel_chunk_back, mel_shrink_numpy], axis=0)
                longer = [[True]]
        # random crop to max_len (for compatibility)
        overflow = len(audio_data) - max_len
        idx = np.random.randint(0, overflow + 1)
        audio_data = audio_data[idx: idx + max_len]

    else:  # padding if too short
        if len(audio_data) < max_len:  # do nothing if equal
            if data_filling == "repeatpad":
                n_repeat = int(max_len/len(audio_data))
                audio_data = np.tile(audio_data, n_repeat)
                # audio_data = audio_data.unsqueeze(0).unsqueeze(0).unsqueeze(0)
                # audio_data = F.interpolate(audio_data,size=max_len,mode="bicubic")[0,0,0]
                audio_data = np.pad(audio_data, [(0, max_len - len(audio_data))], "constant")
            elif data_filling == "pad":
                audio_data = np.pad(audio_data, [(0, max_len - len(audio_data))], "constant")
            elif data_filling == "repeat":
                n_repeat = int(max_len/len(audio_data))
                audio_data = np.tile(audio_data, n_repeat+1)[:max_len]
                
        if data_truncating == 'fusion':
            mel = mel_func(audio_data, audio_cfg)
            mel_fusion = np.stack([mel, mel, mel, mel], axis=0)
        longer = [[False]]

    return longer, mel_fusion, audio_data<|MERGE_RESOLUTION|>--- conflicted
+++ resolved
@@ -1,10 +1,7 @@
 import numpy as np
 import librosa
-<<<<<<< HEAD
 import ailia.audio
-=======
 from skimage.transform import resize
->>>>>>> a136f27f
 
 
 def int16_to_float32(x):
