--- conflicted
+++ resolved
@@ -1,16 +1,9 @@
-<<<<<<< HEAD
-import queue
-=======
->>>>>>> 855404bb
 import sys
 import time
 from collections import namedtuple
 import platform
-<<<<<<< HEAD
-=======
 import queue
 import zlib
->>>>>>> 855404bb
 from logging import getLogger
 
 import numpy as np
@@ -80,12 +73,9 @@
     "--temperature_increment_on_fallback", type=float, default=0.2,
     help="temperature to increase when falling back when the decoding fails to meet either of the thresholds below")
 parser.add_argument(
-<<<<<<< HEAD
-=======
     "--compression_ratio_threshold", type=float, default=2.4,
     help="if the gzip compression ratio is higher than this value, treat the decoding as failed")
 parser.add_argument(
->>>>>>> 855404bb
     "--logprob_threshold", type=float, default=-1.0,
     help="if the average log probability is lower than this value, treat the decoding as failed")
 parser.add_argument(
@@ -201,11 +191,8 @@
         args.memory_mode = ailia.get_memory_mode(
             reduce_constant=True, ignore_input_with_initializer=True,
             reduce_interstage=False, reuse_interstage=True)
-<<<<<<< HEAD
     if (args.memory_mode & 16) != 0:
         ailia.set_temporary_cache_path("./")
-=======
->>>>>>> 855404bb
 else:
     LAYER_NORM_ENABLE = False
 
@@ -385,13 +372,10 @@
     return np.zeros(size, dtype=np.float32, order='C')
 
 
-<<<<<<< HEAD
-=======
 def compression_ratio(text) -> float:
     return len(text) / len(zlib.compress(text.encode("utf-8")))
 
 
->>>>>>> 855404bb
 # ======================
 # Main functions
 # ======================
@@ -715,13 +699,8 @@
 def decode_with_fallback(enc_net, dec_net, segment, decode_options):
     logprob_threshold = decode_options.get('logprob_threshold', -1.0)
     temperature = decode_options.get('temperature', 0)
-<<<<<<< HEAD
-    no_speech_threshold = decode_options.get('no_speech_threshold', 0)
-    compression_ratio_threshold = None
-=======
     no_speech_threshold = decode_options.get('no_speech_threshold', 0.6)
     compression_ratio_threshold = decode_options.get('compression_ratio_threshold', 2.4)
->>>>>>> 855404bb
 
     temperatures = (
         [temperature] if isinstance(temperature, (int, float)) else temperature
@@ -745,11 +724,7 @@
         needs_fallback = False
         if (
             compression_ratio_threshold is not None
-<<<<<<< HEAD
-            and decode_result.compression_ratio > compression_ratio_threshold
-=======
             and compression_ratio(decode_result.text) > compression_ratio_threshold
->>>>>>> 855404bb
         ):
             needs_fallback = True  # too repetitive
         if (
@@ -772,10 +747,7 @@
     language = args.language
     temperature = args.temperature
     temperature_increment_on_fallback = args.temperature_increment_on_fallback
-<<<<<<< HEAD
-=======
     compression_ratio_threshold = args.compression_ratio_threshold
->>>>>>> 855404bb
     logprob_threshold = args.logprob_threshold
     no_speech_threshold = args.no_speech_threshold
 
@@ -789,17 +761,11 @@
         'temperature': temperature, 'best_of': args.best_of,
         'beam_size': args.beam_size, 'patience': args.patience,
         'length_penalty': args.length_penalty, 'suppress_tokens': args.suppress_tokens,
-<<<<<<< HEAD
-        'logprob_threshold': logprob_threshold,
-        'prompt': [],
-        "no_speech_threshold": args.no_speech_threshold, "suppress_blank": True
-=======
         'compression_ratio_threshold': compression_ratio_threshold,
         'logprob_threshold': logprob_threshold,
         "no_speech_threshold": args.no_speech_threshold,
         "suppress_blank": True,
         'prompt': [],
->>>>>>> 855404bb
     }
 
     mel = log_mel_spectrogram(wav, dims.n_mels, padding=N_SAMPLES)
