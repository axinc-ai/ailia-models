# ailia MODELS launcher

import os
import cv2
import numpy
import subprocess
import shutil
import sys
import glob
import ailia

from PIL import Image, ImageTk

# for macOS, please install "brew install python-tk@3.9"
import tkinter as tk
from tkinter import ttk
import tkinter.filedialog

sys.path.append('./util')
from utils import get_base_parser, update_parser  # noqa: E402

# ======================
# Arguemnt Parser Config
# ======================
parser = get_base_parser('ailia MODELS launcher', None, None)
args = update_parser(parser)

# ======================
# Global settings
# ======================

input_index = 0
output_index = 0
env_index = args.env_id
model_index = 0

# ======================
# Model search
# ======================

IGNORE_LIST = [
    "commercial_model", "validation", ".git", "log", "prnet", "bert",
<<<<<<< HEAD
    "illustration2vec", "etl", "vggface2", "anomaly_detection", "neural_rendering"
=======
    "illustration2vec", "etl", "vggface2", "anomaly_detection", "natural_language_processing", "audio_processing"
>>>>>>> 21c47fd6
]

def get_model_list():
    global model_index

    file_list = []
    for current, subfolders, subfiles in os.walk("./"):
        file_list.append(current)

    file_list.sort()

    model_list = []
    category_list = {}
    model_exist = {}
    for current in file_list:
        current = current.replace("\\", "/")
        files = current.split("/")
        if len(files) == 3:
            if (files[1] in IGNORE_LIST) or (files[2] in IGNORE_LIST):
                continue
            if files[2] in model_exist:
                continue
            script = "./"+files[1]+"/"+files[2]+"/"+files[2]+".py"
            if os.path.exists(script):
                if not(files[1] in category_list):
                    category_list[files[1]] = len(category_list)
                category_id = category_list[files[1]]
                model_list.append({
                    "category": files[1],
                    "category_id": category_id,
                    "model": files[2],
                })
                model_exist[files[2]] = True


    model_name_list = []
    for i in range(len(model_list)):
        model_name_list.append(""+model_list[i]["category"]+" : "+model_list[i]["model"])
        if model_list[i]["model"]=="yolox":
            model_index = i

    return model_list, model_name_list, len(category_list)


# ======================
# Environment
# ======================

def get_input_list():
    if args.debug:
        return ["Camera:0"]

    index = 0
    inputs = []
    while True:
        cap = cv2.VideoCapture(index)
        if cap.isOpened():
            inputs.append("Camera:"+str(index))
        else:
            break
        index=index+1
        cap.release()
    return inputs

def input_changed(event):
    global input_index
    selection = event.widget.curselection()
    if selection:
        input_index = selection[0]
    else:
        input_index = 0   
    print("input",input_index)

def get_output_list():
    return ["Display:0"]

def output_changed(event):
    global output_index
    selection = event.widget.curselection()
    if selection:
        output_index = selection[0]
    else:
        output_index = 0   
    print("output",output_index)

def get_env_list():
    env_list = []
    for env in ailia.get_environment_list():
        env_list.append(env.name)
    return env_list  

def environment_changed(event):
    global env_index
    selection = event.widget.curselection()
    if selection:
        env_index = selection[0]
    else:
        env_index = 0
    print("env",env_index)

# ======================
# Change model
# ======================


def model_changed(event):
    global model_index
    selection = event.widget.curselection()
    if selection:
        model_index = selection[0]
    else:
        model_index = 0
    load_detail(model_index)

def create_photo_image(path,w=320,h=240):
    image_bgr = cv2.imread(path)
    #image_bgr = cv2.resize(image_bgr,(w,h))
    image_rgb = cv2.cvtColor(image_bgr, cv2.COLOR_BGR2RGB) # imreadはBGRなのでRGBに変換
    image_pil = Image.fromarray(image_rgb) # RGBからPILフォーマットへ変換
    image_pil.thumbnail((w,h), Image.ANTIALIAS)
    image_tk  = ImageTk.PhotoImage(image_pil) # ImageTkフォーマットへ変換
    return image_tk

def load_image(path):
    global canvas, canvas_item, image_tk
    image_tk = create_photo_image(path)
    if canvas_item == None:
        canvas_item = canvas.create_image(0, 0, image=image_tk, anchor=tk.NW)
    else:
        canvas.itemconfig(canvas_item,image=image_tk)

def load_detail(index):
    model_request = model_list[index]

    base_path =  "./"+model_request["category"]+"/"+model_request["model"]+"/"

    image_exist = False
    for ext in [".jpg",".png"]:
        image_path = base_path + "output" + ext
        if os.path.exists(image_path):
            load_image(image_path)
            image_exist = True
            break

    if not image_exist:
        files = glob.glob(base_path+"*.jpg")
        files.extend(glob.glob(base_path+"*.png"))
        for image_path in files:
            if os.path.exists(image_path):
                load_image(image_path)
                break

    global textModelDetail

    f = open(base_path+"README.md")
    text = f.readlines()
    text = text[0].replace("# ","")
    text = text.replace("\r","")
    text = text.replace("\n","")
    text = text[:40]
    textModelDetail.set(text)


# ======================
# Run model
# ======================

proc = None

def open_model(model):
    global proc

    if not (proc==None):
        proc.kill()
        proc=None

    model_request = model_list[model_index]

    dir = "./"+model["category"]+"/"+model["model"]+"/"
    cmd = sys.executable

    args_dict = vars(args)

    if "Camera:" in input_list[input_index]:
        video_name = input_index
    else:
        video_name = input_list[input_index]
    
    if "Display:" in output_list[output_index]:
        save_name = "temp.png"
        save_path = "./"+model_request["category"]+"/"+model_request["model"]+"/"+"temp.png"
    else:
        save_name = output_list[output_index]
        save_path = output_list[output_index]

    if not(("natural_language_processing" == model["category"]) or ("audio_processing" == model["category"])):
        if ".png" in str(video_name) or ".jpg" in str(video_name):
            if "video" in args_dict:
                del args_dict["video"]
            args_dict["input"]=video_name
            args_dict["savepath"]=save_name
        else:
            args_dict["video"]=video_name
            if not ("Display:" in output_list[output_index]):
                args_dict["savepath"]=save_name

    args_dict["env_id"]=env_index

    options = []
    for key in args_dict:
        if key=="ftype":
            continue
        if args_dict[key] is not None:
            if args_dict[key] is True:
                options.append("--"+key)
            elif args_dict[key] is False:
                continue
            else:
                options.append("--"+key)
                options.append(str(args_dict[key]))
    
    cmd = [cmd, model["model"]+".py"] + options
    print(" ".join(cmd))

    if not ("video" in args_dict):
        subprocess.check_call(cmd, cwd=dir, shell=False)
        load_image(save_path)
    else:
        proc = subprocess.Popen(cmd, cwd=dir)
        try:
            outs, errs = proc.communicate(timeout=1)
        except subprocess.TimeoutExpired:
            pass

def run_button_clicked():
    global model_list
    model_request=model_list[int(model_index)]
    open_model(model_request)

def stop_button_clicked():
    global proc

    if not (proc==None):
        proc.kill()
        proc=None


# ======================
# Select file
# ======================

def input_file_dialog():
    global listsInput, ListboxInput, input_index
    fTyp = [("Image File or Video File", "*")]
    iDir = os.path.abspath(os.path.dirname(__file__))
    file_name = tk.filedialog.askopenfilename(filetypes=fTyp, initialdir=iDir)
    if len(file_name) != 0:
        input_list.append(file_name)
        listsInput.set(input_list)
        ListboxInput.select_clear(input_index)
        input_index = len(input_list)-1
        ListboxInput.select_set(input_index)

def output_file_dialog():
    global listsOutput, ListboxOutput, output_index
    fTyp = [("Image File or Video File", "*")]
    iDir = os.path.abspath(os.path.dirname(__file__))
    file_name = tk.filedialog.asksaveasfilename(filetypes=fTyp, initialdir=iDir)
    if len(file_name) != 0:
        output_list.append(file_name)
        listsOutput.set(output_list)
        ListboxOutput.select_clear(output_index)
        output_index = len(output_list)-1
        ListboxOutput.select_set(output_index)

# ======================
# GUI
# ======================

canvas_item = None

def main():
    global ListboxModel, textModelDetail
    global model_list, model_request, model_loading_cnt, invalidate_quit_cnt
    global canvas
    global inputFile, listsInput, input_list, ListboxInput
    global outputFile, listsOutput, output_list, ListboxOutput

    model_list, model_name_list, category_cnt = get_model_list()

    # rootメインウィンドウの設定
    root = tk.Tk()
    root.title("ailia MODELS")
    root.geometry("1200x600")

    # メインフレームの作成と設置
    frame = ttk.Frame(root)
    frame.pack(padx=20,pady=10)

    # Listboxの選択肢
    env_list = get_env_list()
    input_list = get_input_list()
    output_list = get_output_list()

    lists = tk.StringVar(value=model_name_list)
    listsInput = tk.StringVar(value=input_list)
    listsOutput = tk.StringVar(value=output_list)
    listEnvironment =tk.StringVar(value=env_list)

    # 各種ウィジェットの作成
    ListboxModel = tk.Listbox(frame, listvariable=lists, width=40, height=30, selectmode="single", exportselection=False)
    ListboxInput = tk.Listbox(frame, listvariable=listsInput, width=40, height=4, selectmode="single", exportselection=False)
    ListboxOutput = tk.Listbox(frame, listvariable=listsOutput, width=40, height=4, selectmode="single", exportselection=False)
    ListboxEnvironment = tk.Listbox(frame, listvariable=listEnvironment, width=40, height=4, selectmode="single", exportselection=False)

    ListboxModel.bind("<<ListboxSelect>>", model_changed)
    ListboxInput.bind("<<ListboxSelect>>", input_changed)
    ListboxOutput.bind("<<ListboxSelect>>", output_changed)
    ListboxEnvironment.bind("<<ListboxSelect>>", environment_changed)

    ListboxModel.select_set(model_index)
    ListboxInput.select_set(input_index)
    ListboxOutput.select_set(output_index)
    ListboxEnvironment.select_set(env_index)

    # スクロールバーの作成
    scrollbar = tk.Scrollbar(frame, orient=tk.VERTICAL, command=ListboxModel.yview)

    # スクロールバーをListboxに反映
    ListboxModel["yscrollcommand"] = scrollbar.set

    # StringVarのインスタンスを格納する変数textの設定
    textRun = tk.StringVar(frame)
    textRun.set("Run model")

    textStop = tk.StringVar(frame)
    textStop.set("Stop model")

    textInputFile = tk.StringVar(frame)
    textInputFile.set("Add input file")

    textOutputFile = tk.StringVar(frame)
    textOutputFile.set("Add output file")

    textModel = tk.StringVar(frame)
    textModel.set("Models")

    textInput = tk.StringVar(frame)
    textInput.set("Input")

    textOutput = tk.StringVar(frame)
    textOutput.set("Output")

    textEnvironment = tk.StringVar(frame)
    textEnvironment.set("Environment")

    textModelDetail = tk.StringVar(frame)
    textModelDetail.set("ModelDetail")

    # 各種ウィジェットの作成
    labelModel = tk.Label(frame, textvariable=textModel)
    labelInput = tk.Label(frame, textvariable=textInput)
    labelOutput = tk.Label(frame, textvariable=textOutput)
    labelEnvironment = tk.Label(frame, textvariable=textEnvironment)
    labelModelDetail = tk.Label(frame, textvariable=textModelDetail)

    buttonRun = tk.Button(frame, textvariable=textRun, command=run_button_clicked, width=14)
    buttonStop = tk.Button(frame, textvariable=textStop, command=stop_button_clicked, width=14)
    buttonInputFile = tk.Button(frame, textvariable=textInputFile, command=input_file_dialog, width=14)
    buttonOutputFile = tk.Button(frame, textvariable=textOutputFile, command=output_file_dialog, width=14)

    canvas = tk.Canvas(frame, bg="black", width=320, height=240)
    canvas.place(x=0, y=0)
    load_detail(model_index)

    logo = tk.Canvas(frame, bg="black", width=320, height=124)
    logo.place(x=0, y=0)
    global logo_img
    logo_img = create_photo_image("ailia-models.png",320,124)
    logo_item = logo.create_image(0, 0, image=logo_img, anchor=tk.NW)

    # 各種ウィジェットの設置
    labelModel.grid(row=0, column=0, sticky=tk.NW, rowspan=12)
    ListboxModel.grid(row=1, column=0, sticky=tk.NW, rowspan=12)
    scrollbar.grid(row=1, column=1, sticky=(tk.N, tk.S), rowspan=12)

    labelModelDetail.grid(row=0, column=2, sticky=tk.NW)
    canvas.grid(row=1, column=2, sticky=tk.NW, rowspan=4)

    labelInput.grid(row=5, column=2, sticky=tk.NW, columnspan=2)
    ListboxInput.grid(row=6, column=2, sticky=tk.NW, columnspan=2)
    buttonInputFile.grid(row=7, column=2, sticky=tk.NW)

    labelOutput.grid(row=8, column=2, sticky=tk.NW)
    ListboxOutput.grid(row=9, column=2, sticky=tk.NW, columnspan=2)
    buttonOutputFile.grid(row=10, column=2, sticky=tk.NW)

    labelEnvironment.grid(row=0, column=4, sticky=tk.NW, columnspan=2)
    ListboxEnvironment.grid(row=1, column=4, sticky=tk.NW, columnspan=2)

    buttonRun.grid(row=3, column=4, sticky=tk.NW)
    buttonStop.grid(row=3, column=5, sticky=tk.NW)

    logo.grid(row=2, column=4, sticky=tk.NW, columnspan=2, rowspan=1)

    # メインフレームの作成と設置
    frame = ttk.Frame(root)
    frame.pack(padx=20, pady=10)

    root.mainloop()

if __name__ == '__main__':
    main()


<|MERGE_RESOLUTION|>--- conflicted
+++ resolved
@@ -40,11 +40,7 @@
 
 IGNORE_LIST = [
     "commercial_model", "validation", ".git", "log", "prnet", "bert",
-<<<<<<< HEAD
-    "illustration2vec", "etl", "vggface2", "anomaly_detection", "neural_rendering"
-=======
     "illustration2vec", "etl", "vggface2", "anomaly_detection", "natural_language_processing", "audio_processing"
->>>>>>> 21c47fd6
 ]
 
 def get_model_list():
